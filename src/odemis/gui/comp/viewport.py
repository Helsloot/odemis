--- conflicted
+++ resolved
@@ -989,13 +989,8 @@
     @call_in_wx_main
     def _update_peak(self, f):
         try:
-<<<<<<< HEAD
-            peak_data = f.result()
-            self._curve_overlay.update_data(peak_data, self.spectrum_range, self.unit_x, self.stream.peak_method.value)
-=======
             peak_data, peak_offset = f.result()
-            self._curve_overlay.update_data(peak_data, peak_offset, self.spectrum_range, self.unit_x)
->>>>>>> b24c997e
+            self._curve_overlay.update_data(peak_data, peak_offset, self.spectrum_range, self.unit_x, self.stream.peak_method.value)
             logging.debug("Received peak data")
         except CancelledError:
             logging.debug("Peak fitting in progress was cancelled")
