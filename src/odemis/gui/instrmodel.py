# -*- coding: utf-8 -*-
"""
Created on 16 Feb 2012

@author: Éric Piel

Copyright © 2012 Éric Piel, Delmic

This file is part of Odemis.

Odemis is free software: you can redistribute it and/or
modify it under the terms of the GNU General Public License as published by the
Free Software Foundation, either version 2 of the License, or (at your option)
any later version.

Odemis is distributed in the hope that it will be useful,
but WITHOUT ANY WARRANTY; without even the implied warranty of MERCHANTABILITY
or FITNESS FOR A PARTICULAR PURPOSE. See the GNU General Public License for more
details.

You should have received a copy of the GNU General Public License along with
Odemis. If not, see http://www.gnu.org/licenses/.
"""

from odemis import model
from odemis.gui.log import log
from odemis.gui.util.img import DataArray2wxImage
from odemis.model import VigilantAttribute, MD_POS, MD_PIXEL_SIZE, \
    MD_SENSOR_PIXEL_SIZE
import logging



class SECOMModel(object):
    """
    Represent the data of a SECOM microscope
    This is the main Model, from a Model/View/Controller perspective
    """

    def __init__(self):
        self.stage_pos = VigilantAttribute((0, 0), setter=self.avOnStagePos) # m,m

        # FIXME: maybe could go into (sub)classes like OpticalEmitter, SEDetector...
        self.optical_emt_wavelength = VigilantAttribute(450) # nm XXX a range?
        self.optical_det_wavelength = VigilantAttribute(568) # nm
        self.optical_det_exposure_time = VigilantAttribute(1.0) # s
        self.optical_det_image = VigilantAttribute(InstrumentalImage(None, None, None))
        self.optical_det_raw = None # the last raw data received
        self.optical_auto_bc = True # whether to use auto brightness & contrast
        self.optical_contrast = model.FloatContinuous(0, range=[-1, 1]) # ratio, contrast if no auto
        self.optical_brightness = model.FloatContinuous(0, range=[-1, 1]) # ratio, balance if no auto

        self.sem_emt_dwell_time = VigilantAttribute(0.00001) #s
        self.sem_emt_spot = VigilantAttribute(4) # no unit (could be m²)
        self.sem_emt_hv = VigilantAttribute(30000) # V
        self.sem_det_image = VigilantAttribute(InstrumentalImage(None, None, None))

        self.opt_focus = None # this is directly an Actuator

    def avOnStagePos(self, val):
        logging.info("requested to move stage to pos: %s", str(val))
        return val

class OpticalBackendConnected(SECOMModel):
    """
    A class representing a SECOM microscope based on a model.Microscope instance
    without any SEM.
    It's a very simple version which always acquires from the camera.
    """
    def __init__(self, microscope):
        """
        microscope (model.Microscope): a microscope component on which the interface
         will be based.
        """
        SECOMModel.__init__(self)
        # Find the camera: detector of type DigitalCamera
        self.camera = None
        for d in microscope.detectors:
            if d.role == "ccd":
                self.camera = d
                break
        if not self.camera:
            raise Exception("no camera found in the microscope")

        # Find the stage: actuator with role "stage"
        self.stage = None
        for a in microscope.actuators:
            if a.role == "stage":
                self.stage = a
                break
        if not self.stage:
            raise Exception("no stage found in the microscope")

        self.opt_focus = None
        for a in microscope.actuators:
            if a.role == "focus":
                self.opt_focus = a
                break
        # it's not an error to not have focus
        if not self.opt_focus:
            log.info("no focus actuator found in the microscope")

        # DEBUG XXX
        self.opt_focus.moveRel({"z": 0})

        try:
            self.prev_pos = (self.stage.position.value["x"],
                             self.stage.position.value["y"])
        except (KeyError, AttributeError):
            self.prev_pos = (0, 0)
        # override
        self.stage_pos = VigilantAttribute(self.prev_pos) # (m,m) => (X,Y)
        self.stage_pos.subscribe(self.avOnStagePos)

        # direct linking
        self.optical_det_exposure_time = self.camera.exposureTime
        self.optical_depth = self.camera.shape[2]


        # No SEM
        #self.sem_det_image = VigilantAttribute(InstrumentalImage(None, None, None))

        # FIXME: on ON/OFF from GUI
        #self.turnOn()

    def turnOn(self):
        # TODO turn on the light
        self.camera.data.subscribe(self.onNewCameraImage)

    def turnOff(self):
<<<<<<< HEAD
        self.camera.data.unsubscribe(self.onNewCameraImage)

=======
        # TODO turn of the light
        # TODO forbid move in this mode (or just forbid move in the canvas if no stream?)
        self.camera.data.unsubscribe(self.onNewCameraImage)        
        
>>>>>>> 1205c11d
    # TODO: see if really necessary: because __del__ prevents GC to work
    # def __del__(self):
    #     self.turnOff()

    def onNewCameraImage(self, dataflow, data):
        if self.optical_auto_bc:
            brightness = None
            contrast = None
        else:
            brightness = self.optical_brightness
            contrast = self.optical_contrast

        self.optical_det_raw = data
        im = DataArray2wxImage(data, self.optical_depth, brightness, contrast)
        im.InitAlpha() # it's a different buffer so useless to do it in numpy

        try:
            # TODO should be initialised by backend
            pos = data.metadata[MD_POS]
        except KeyError:
            log.warning("position of image unknown")
            pos = self.prev_pos # at least it shouldn't be too wrong

        try:
            mpp = data.metadata[MD_PIXEL_SIZE][0]
        except KeyError:
            log.warning("pixel density of image unknown")
            # Hopefully it'll be within the same magnitude
            mpp = data.metadata[MD_SENSOR_PIXEL_SIZE][0] / 60 # XXX

#        h = hpy() # memory profiler
#        print h.heap()
        self.optical_det_image.value = InstrumentalImage(im, mpp, pos)

    def avOnStagePos(self, val):
        move = {}
        # TODO: a way to know if it can do absolute move? => .capabilities!
#        if hasattr(self.stage, "moveAbs"):
#            # absolute
#            move = {"x": val[0], "y": val[1]}
#            self.stage.moveAbs(move)
#        else:

        # relative
        move = {"x": val[0] - self.prev_pos[0], "y": val[1] - self.prev_pos[1]}
        self.stage.moveRel(move)

        self.prev_pos = val
        return val


class SECOMBackendConnected(SECOMModel):
    """
    A class representing a SECOM microscope based on a model.Microscope instance
    It's a very simple version which always acquires from the SEM and camera
    """
    pass

class InstrumentalImage(object):
    """
    Contains a bitmap and meta data about it
    """

    def __init__(self, im, mpp, center):
        """
        im wx.Image
        mpp (float>0)
        center (2-tuple float)
        """
        self.image = im
        # TODO should be a tuple (x/y)
        self.mpp = mpp
        self.center = center



# THE FUTURE：
class MicroscopeModel(object):
    """
    Represent a microscope directly for a graphical user interface
    """
    pass
    # streams:
    #    + list of raw images that compose the whole view (ordered by time)
    #    + colouration + contrast + brightness + name + ...
    #    + InstrumentalImage corresponding to the tiling of all the raw images
    # streams can be add, removed, listed.
    # stage : to move the sample
    # focus_a, focus_b...: actuators whose name is associated to a specific action in the GUI
    # microscope: links to the real microscope component provided by the backend
    #

    # each canvas gets a set of streams to display
# vim:tabstop=4:shiftwidth=4:expandtab:spelllang=en_gb:spell:<|MERGE_RESOLUTION|>--- conflicted
+++ resolved
@@ -128,15 +128,10 @@
         self.camera.data.subscribe(self.onNewCameraImage)
 
     def turnOff(self):
-<<<<<<< HEAD
-        self.camera.data.unsubscribe(self.onNewCameraImage)
-
-=======
         # TODO turn of the light
         # TODO forbid move in this mode (or just forbid move in the canvas if no stream?)
-        self.camera.data.unsubscribe(self.onNewCameraImage)        
-        
->>>>>>> 1205c11d
+        self.camera.data.unsubscribe(self.onNewCameraImage)
+
     # TODO: see if really necessary: because __del__ prevents GC to work
     # def __del__(self):
     #     self.turnOff()
